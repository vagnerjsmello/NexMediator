--- conflicted
+++ resolved
@@ -1,7 +1,7 @@
 # NexMediator
 
 <p align="center">
-  <img src="https://github.com/vagnerjsmello/NexMediator/wiki/assets/nexmediator-logo-150px.png" alt="NexMediator logo" width="150" />
+  <img src="https://raw.githubusercontent.com/wiki/vagnerjsmello/NexMediator/assets/logo-nexmediator.png" alt="NexMediator logo" width="150" />
 </p>
 
 <p align="center"><strong>A modern, extensible, and high-performance .NET library for clean CQRS applications.</strong></p>
@@ -20,11 +20,8 @@
 
 ## 📘 Overview
 
-<<<<<<< HEAD
 **NexMediator** is a clean, modular, and pluggable mediator engine for .NET 8+ applications — a robust alternative to MediatR with:
-=======
-**NexMediator** is a clean, modular, and pluggable mediator engine for .NET 6+ applications — a robust alternative to MediatR with:
->>>>>>> 4ec1062c
+
 
 - ✅ Built-in pipeline behaviors (logging, validation, caching, transactions)
 - 📣 Parallel notifications
@@ -115,11 +112,7 @@
 ✅ Use [Conventional Commits](https://www.conventionalcommits.org)  
 📦 Follow our branch strategy: `main`, `develop`, `feature/*`
 
-<<<<<<< HEAD
 See [Contributing Guide →](https://github.com/vagnerjsmello/NexMediator/wiki/08-Contributing)
-=======
-See [Contributing Guide →](https://github.com/vagnerjsmello/NexMediator/wiki/Contributing)
->>>>>>> 4ec1062c
 
 ---
 
