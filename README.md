--- conflicted
+++ resolved
@@ -15,28 +15,16 @@
 
 ![NuGet NexMediator](https://img.shields.io/nuget/v/NexMediator?style=flat-square)
 
-<<<<<<< HEAD
-NuGet: [NexMediator](https://www.nuget.org/packages/NexMediator/1.0.0)  
-
-Install via cli:  
-> ```bash
-> dotnet add package NexMediator --version 1.0.0
-=======
 NuGet: [NexMediator](https://www.nuget.org/packages/NexMediator)  
 
 Install via cli:  
 > ```bash
 > dotnet add package NexMediator
->>>>>>> 08bac51b
 > ```
 
 Install via package manager:
 > ```bash
-<<<<<<< HEAD
-> NuGet\Install-Package NexMediator -Version 1.0.0
-=======
 > NuGet\Install-Package NexMediator
->>>>>>> 08bac51b
 > ```
 
 ---
